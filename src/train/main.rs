--- conflicted
+++ resolved
@@ -1,221 +1,200 @@
-use std::collections::HashMap;
-use std::env;
-use std::fs;
-
-use anyhow::Result;
-use chrono::Utc;
-use config::TrainingConfig;
-use walkdir::WalkDir;
-
-#[cfg(not(feature = "no-progress"))]
-use indicatif::ProgressBar;
-
-mod config;
-
-fn split_line(line: &str) -> Option<(&str, &str)> {
-  if !line.trim().is_empty() {
-    line.split_once(",")
-  } else {
-    None
-  }
-}
-
-#[derive(Default)]
-pub struct LogStore {
-  channels: HashMap<String, Vec<(String, String)>>,
-}
-
-impl LogStore {
-  pub fn store(&mut self, channel: &str, filename: String, contents: String) {
-    if let Some(store) = self.channels.get_mut(channel) {
-      store.push((filename, contents));
-    } else {
-      self.channels.insert(channel.to_owned(), vec![(filename, contents)]);
-    }
-  }
-
-  #[inline]
-  pub fn has(&self, channel: &str) -> bool {
-    self.channels.contains_key(channel)
-  }
-
-  pub fn filter<'this>(
-    &'this self,
-    channel: &'this str,
-    config: &'this config::TrainingConfig,
-  ) -> impl Iterator<Item = &'this str> {
-    config
-      .channels
-      .get(channel)
-      .expect("Attempted to filter logs on a non-existent channel.")
-      .iter()
-      .map(AsRef::as_ref)
-      .chain(std::iter::once(channel))
-      .filter_map(move |target_channel| self.channels.get(target_channel))
-      .flat_map(|logs| logs.iter().map(|(_, contents)| contents.as_ref()))
-  }
-
-  #[inline]
-  pub fn all(&self) -> impl Iterator<Item = &'_ str> {
-    self
-      .channels
-      .values()
-      .flat_map(|logs| logs.iter().map(|(_, contents)| contents.as_ref()))
-  }
-}
-
-<<<<<<< HEAD
-fn collect_logs(store: &mut LogStore, config: &TrainingConfig) {
-  #[cfg(not(feature = "no-progress"))]
-  let bar =
-    ProgressBar::new(!0).with_style(indicatif::ProgressStyle::default_spinner().template("{spinner} {pos} (files)"));
-
-  let all_channels = config
-    .channels
-    .values()
-    .flat_map(|c| c.iter())
-    .chain(config.channels.keys())
-    .collect::<std::collections::HashSet<_>>();
-
-  for (channel, filename, content) in WalkDir::new(&config.input_directory)
-=======
-fn main() -> Result<()> {
-  let input = std::env::var("SCS_INPUT_DIR")
-    .map(PathBuf::from)
-    .unwrap_or_else(|_| PathBuf::from(CARGO_MANIFEST_DIR).join("logs"));
-  let mut output = std::env::var("SCS_MODEL_PATH")
-    .map(PathBuf::from)
-    .unwrap_or_else(|_| PathBuf::from(CARGO_MANIFEST_DIR).join("models").join("model.yaml"));
-
-  println!("Training...");
-  // let mut chain = markov::Chain::of_order(2);
-  let mut chain = chain::of_order!(2);
-  for entry in WalkDir::new(input)
->>>>>>> cbb82b2a
-    .into_iter()
-    .filter_map(|e| e.ok())
-    .filter_map(|entry| {
-      entry
-        .file_name()
-        .to_str()
-        .map(|name| (name, config.extract_channel_name(name)))
-        .map(|(name, channel)| (channel.to_owned(), name.to_owned(), entry.clone()))
-    })
-    .filter_map(|(channel, file_name, entry)| {
-      if (all_channels.is_empty() || all_channels.contains(&channel)) && config.is_after_date(&file_name) {
-        fs::read_to_string(entry.path())
-          .ok()
-          .map(|contents| (channel, file_name, contents))
-      } else {
-        None
-      }
-    })
-  {
-    #[cfg(not(feature = "no-progress"))]
-    bar.inc(1);
-    store.store(&channel, filename.to_owned(), content);
-  }
-
-  #[cfg(not(feature = "no-progress"))]
-  bar.finish_at_current_pos();
-}
-
-fn train<'a>(chain: &mut markov::Chain<String>, authored_mode: bool, logs: impl Iterator<Item = &'a str>) {
-  #[cfg(not(feature = "no-progress"))]
-  let bar =
-    ProgressBar::new(!0).with_style(indicatif::ProgressStyle::default_spinner().template("{spinner} {pos} (files)"));
-
-  for log in logs {
-    #[cfg(not(feature = "no-progress"))]
-    bar.inc(1);
-    for (user, message) in log.split('\n').filter_map(split_line) {
-      if authored_mode {
-        chain.feed_str(&format!("{}: {}", user, message));
-      } else {
-        chain.feed_str(message);
-      }
-    }
-  }
-
-  #[cfg(not(feature = "no-progress"))]
-  bar.finish_at_current_pos();
-}
-
-fn save_model(
-  chain: &markov::Chain<String>,
-  name: &str,
-  output_path: &std::path::Path,
-  save_timestamped_checkpoint: bool,
-) -> anyhow::Result<()> {
-  if save_timestamped_checkpoint {
-    chain.save(&output_path.join(format!("{}-{}.yaml", name, Utc::today().format("%F"))))?;
-  }
-  chain.save(&output_path.join(format!("{}.yaml", name)))?;
-  Ok(())
-}
-
-fn main() -> Result<()> {
-  if env::var("RUST_LOG").is_err() {
-    env::set_var("RUST_LOG", "INFO");
-  }
-  env_logger::init();
-
-  let config = if let Some(path) = env::args().nth(1) {
-    config::TrainingConfig::load(&std::path::PathBuf::from(path))?
-  } else {
-    config::TrainingConfig::default()
-  };
-  log::info!("Loaded config {:?}", config);
-
-  let mut store = LogStore::default();
-
-  log::info!("Collecting logs...");
-  collect_logs(&mut store, &config);
-
-  let mut base_chain = if let Some(path) = &config.model_to_fine_tune {
-    log::info!("Loading a previous model for fine-tuning...");
-    markov::Chain::load(path)?
-  } else {
-    markov::Chain::<String>::of_order(2)
-  };
-
-  if config.channels.is_empty() {
-    log::info!("Training a model on all data...");
-    train(&mut base_chain, config.authored_mode, store.all());
-
-    log::info!("Saving the model...");
-    save_model(
-      &base_chain,
-      "model",
-      &config.output_directory,
-      config.save_timestamped_checkpoint,
-    )?;
-    return Ok(());
-  }
-
-  log::info!("Training per-channel models");
-  for channel in config.channels.keys() {
-    log::info!("=> Training for {}", channel);
-
-<<<<<<< HEAD
-    // TODO: should probably fork and add a clone impl to the chain. Or write our own chain with an efficient data-oriented implementation.
-    let mut chain = serde_yaml::from_str(&serde_yaml::to_string(&base_chain).unwrap()).unwrap();
-    train(&mut chain, config.authored_mode, store.filter(channel, &config));
-    log::info!("=> Saving {}.yaml...", channel);
-    save_model(
-      &chain,
-      channel,
-      &config.output_directory,
-      config.save_timestamped_checkpoint,
-    )?;
-=======
-  if output.is_dir() {
-    chain.save(&output.join(format!("model-{}.chain", Utc::today().format("%F"))))?;
-    output = output.join("model.chain");
->>>>>>> cbb82b2a
-  }
-
-  log::info!("Done");
-
-  Ok(())
-}
+use std::collections::HashMap;
+use std::env;
+use std::fs;
+
+use anyhow::Result;
+use chrono::Utc;
+use config::TrainingConfig;
+use walkdir::WalkDir;
+
+#[cfg(not(feature = "no-progress"))]
+use indicatif::ProgressBar;
+
+mod config;
+
+fn split_line(line: &str) -> Option<(&str, &str)> {
+  if !line.trim().is_empty() {
+    line.split_once(",")
+  } else {
+    None
+  }
+}
+
+#[derive(Default)]
+pub struct LogStore {
+  channels: HashMap<String, Vec<(String, String)>>,
+}
+
+impl LogStore {
+  pub fn store(&mut self, channel: &str, filename: String, contents: String) {
+    if let Some(store) = self.channels.get_mut(channel) {
+      store.push((filename, contents));
+    } else {
+      self.channels.insert(channel.to_owned(), vec![(filename, contents)]);
+    }
+  }
+
+  #[inline]
+  pub fn has(&self, channel: &str) -> bool {
+    self.channels.contains_key(channel)
+  }
+
+  pub fn filter<'this>(
+    &'this self,
+    channel: &'this str,
+    config: &'this config::TrainingConfig,
+  ) -> impl Iterator<Item = &'this str> {
+    config
+      .channels
+      .get(channel)
+      .expect("Attempted to filter logs on a non-existent channel.")
+      .iter()
+      .map(AsRef::as_ref)
+      .chain(std::iter::once(channel))
+      .filter_map(move |target_channel| self.channels.get(target_channel))
+      .flat_map(|logs| logs.iter().map(|(_, contents)| contents.as_ref()))
+  }
+
+  #[inline]
+  pub fn all(&self) -> impl Iterator<Item = &'_ str> {
+    self
+      .channels
+      .values()
+      .flat_map(|logs| logs.iter().map(|(_, contents)| contents.as_ref()))
+  }
+}
+
+fn collect_logs(store: &mut LogStore, config: &TrainingConfig) {
+  #[cfg(not(feature = "no-progress"))]
+  let bar =
+    ProgressBar::new(!0).with_style(indicatif::ProgressStyle::default_spinner().template("{spinner} {pos} (files)"));
+
+  let all_channels = config
+    .channels
+    .values()
+    .flat_map(|c| c.iter())
+    .chain(config.channels.keys())
+    .collect::<std::collections::HashSet<_>>();
+
+  for (channel, filename, content) in WalkDir::new(&config.input_directory)
+    .into_iter()
+    .filter_map(|e| e.ok())
+    .filter_map(|entry| {
+      entry
+        .file_name()
+        .to_str()
+        .map(|name| (name, config.extract_channel_name(name)))
+        .map(|(name, channel)| (channel.to_owned(), name.to_owned(), entry.clone()))
+    })
+    .filter_map(|(channel, file_name, entry)| {
+      if (all_channels.is_empty() || all_channels.contains(&channel)) && config.is_after_date(&file_name) {
+        fs::read_to_string(entry.path())
+          .ok()
+          .map(|contents| (channel, file_name, contents))
+      } else {
+        None
+      }
+    })
+  {
+    #[cfg(not(feature = "no-progress"))]
+    bar.inc(1);
+    store.store(&channel, filename.to_owned(), content);
+  }
+
+  #[cfg(not(feature = "no-progress"))]
+  bar.finish_at_current_pos();
+}
+
+fn train<'a>(chain: &mut chain::Chain<2>, authored_mode: bool, logs: impl Iterator<Item = &'a str>) {
+  #[cfg(not(feature = "no-progress"))]
+  let bar =
+    ProgressBar::new(!0).with_style(indicatif::ProgressStyle::default_spinner().template("{spinner} {pos} (files)"));
+
+  for log in logs {
+    #[cfg(not(feature = "no-progress"))]
+    bar.inc(1);
+    for (user, message) in log.split('\n').filter_map(split_line) {
+      if authored_mode {
+        chain.feed_str(&format!("{}: {}", user, message));
+      } else {
+        chain.feed_str(message);
+      }
+    }
+  }
+
+  #[cfg(not(feature = "no-progress"))]
+  bar.finish_at_current_pos();
+}
+
+fn save_model<const ORDER: usize>(
+  chain: &chain::Chain<ORDER>,
+  name: &str,
+  output_path: &std::path::Path,
+  save_timestamped_checkpoint: bool,
+) -> anyhow::Result<()> {
+  if save_timestamped_checkpoint {
+    chain.save(&output_path.join(format!("{}-{}.chain", name, Utc::today().format("%F"))))?;
+  }
+  chain.save(&output_path.join(format!("{}.chain", name)))?;
+  Ok(())
+}
+
+fn main() -> Result<()> {
+  if env::var("RUST_LOG").is_err() {
+    env::set_var("RUST_LOG", "INFO");
+  }
+  env_logger::init();
+
+  let config = if let Some(path) = env::args().nth(1) {
+    config::TrainingConfig::load(&std::path::PathBuf::from(path))?
+  } else {
+    config::TrainingConfig::default()
+  };
+  log::info!("Loaded config {:?}", config);
+
+  let mut store = LogStore::default();
+
+  log::info!("Collecting logs...");
+  collect_logs(&mut store, &config);
+
+  let mut base_chain = if let Some(path) = &config.model_to_fine_tune {
+    log::info!("Loading a previous model for fine-tuning...");
+    chain::Chain::<2>::load(path)?
+  } else {
+    chain::of_order!(2)
+  };
+
+  if config.channels.is_empty() {
+    log::info!("Training a model on all data...");
+    train(&mut base_chain, config.authored_mode, store.all());
+
+    log::info!("Saving the model...");
+    save_model(
+      &base_chain,
+      "model",
+      &config.output_directory,
+      config.save_timestamped_checkpoint,
+    )?;
+    return Ok(());
+  }
+
+  log::info!("Training per-channel models");
+  for channel in config.channels.keys() {
+    log::info!("=> Training for {}", channel);
+
+    // TODO: should probably fork and add a clone impl to the chain. Or write our own chain with an efficient data-oriented implementation.
+    let mut chain = base_chain.clone();
+    train(&mut chain, config.authored_mode, store.filter(channel, &config));
+    log::info!("=> Saving {}.chain...", channel);
+    save_model(
+      &chain,
+      channel,
+      &config.output_directory,
+      config.save_timestamped_checkpoint,
+    )?;
+  }
+
+  log::info!("Done");
+
+  Ok(())
+}