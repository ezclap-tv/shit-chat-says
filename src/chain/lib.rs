#![feature(generic_const_exprs)]
#![allow(incomplete_features)]

use std::io::Read;
use std::io::Seek;
use std::io::Write;

use ahash::AHashMap;
use ahash::RandomState;
use itertools::Itertools;
use rand::prelude::StdRng;
use rand::Rng;
use rand::SeedableRng;
use string_interner::{backend::BufferBackend, DefaultSymbol, StringInterner};

pub mod ser;

type WordId = DefaultSymbol;
pub type Token = Option<WordId>;
type Dict = StringInterner<BufferBackend<WordId>, RandomState>;

#[derive(Debug, Clone, Copy, PartialEq, Eq, Hash, serde::Serialize, serde::Deserialize)]
struct EdgeId(usize);

pub trait OrderOf<const ORDER: usize> {
  type Order;
}

// impl<const ORDER: usize> OrderOf<ORDER> for Token {}
impl OrderOf<1> for Token {
  type Order = (Token,);
}
impl OrderOf<2> for Token {
  type Order = (Token, Token);
}
impl OrderOf<3> for Token {
  type Order = (Token, Token, Token);
}
impl OrderOf<4> for Token {
  type Order = (Token, Token, Token, Token);
}

trait KeyMaker<T> {
  type KeyToken;
  fn make_key(tup: T) -> Self::KeyToken;
}

impl KeyMaker<(Token, Token)> for Token {
  type KeyToken = ([Token; 1], Token);

  fn make_key(tup: (Token, Token)) -> Self::KeyToken {
    let (a, b) = tup;
    ([a], b)
  }
}
impl KeyMaker<(Token, Token, Token)> for Token {
  type KeyToken = ([Token; 2], Token);

  fn make_key(tup: (Token, Token, Token)) -> Self::KeyToken {
    let (a, b, c) = tup;
    ([a, b], c)
  }
}
impl KeyMaker<(Token, Token, Token, Token)> for Token {
  type KeyToken = ([Token; 3], Token);

  fn make_key(tup: (Token, Token, Token, Token)) -> Self::KeyToken {
    let (a, b, c, d) = tup;
    ([a, b, c], d)
  }
}

#[macro_export]
macro_rules! of_order {
  ($order:tt) => {
    $crate::Chain::<$order>::new()
  };
}

#[derive(Debug, Clone)]
pub struct Chain<const ORDER: usize> {
  dict: Dict,
  // TODO: arena allocate the hashmaps for extra perf?
  nodes: AHashMap<[Token; ORDER], EdgeId>,
  edges: Vec<EdgeMap>,
}

type NextOrder<const ORDER: usize> = <Token as OrderOf<{ ORDER + 1 }>>::Order;

#[derive(Debug, Clone)]
struct EdgeMap {
  sum: u64,
  edges: AHashMap<Token, u64>,
}

pub trait TextGenerator {
  fn generate_text(&self) -> String;
  fn generate_text_from_token(&self, word: &str) -> String;
}

impl TextGenerator for Box<dyn TextGenerator> {
  fn generate_text(&self) -> String {
    (**self).generate_text()
  }
  fn generate_text_from_token(&self, word: &str) -> String {
    (**self).generate_text_from_token(word)
  }
}

impl<const ORDER: usize> TextGenerator for Chain<ORDER>
where
  Token: OrderOf<{ ORDER + 1 }>,
{
  fn generate_text(&self) -> String {
    self.generate()
  }

  fn generate_text_from_token(&self, word: &str) -> String {
    self.generate_from_token(word)
  }
}

pub fn load_chain_of_any_supported_order<P: AsRef<std::path::Path>>(path: P) -> anyhow::Result<Box<dyn TextGenerator>> {
  let mut file = std::fs::File::open(path)?;
  let mut buf = Vec::new();
  file.read_to_end(&mut buf)?;
  load_chain_of_any_supported_order_with_reader(&mut std::io::Cursor::new(&buf))
}

pub fn load_chain_of_any_supported_order_with_reader<R: Read + Seek>(
  reader: &mut R,
) -> anyhow::Result<Box<dyn TextGenerator>> {
  let order = ser::read_header(reader)?;
  reader.rewind()?;

  match order {
    1 => Ok(Box::new(self::ser::ChainDeserializer::<1>::new().deserialize(reader)?)),
    2 => Ok(Box::new(self::ser::ChainDeserializer::<2>::new().deserialize(reader)?)),
    3 => Ok(Box::new(self::ser::ChainDeserializer::<3>::new().deserialize(reader)?)),
    _ => anyhow::bail!(format!("Unsupported chain order: {}", order)),
  }
}

<<<<<<< HEAD
impl<const ORDER: usize> Chain<ORDER> {
=======
pub fn sample(generator: &dyn TextGenerator, token: impl AsRef<str>, max_samples: usize) -> String {
  let mut count = 0;
  let token = token.as_ref().trim();
  let mut output = if token.is_empty() {
    generator.generate_text()
  } else {
    generator.generate_text_from_token(token)
  };
  while output.trim() == token && count < max_samples {
    output = if token.is_empty() {
      generator.generate_text()
    } else {
      generator.generate_text_from_token(token)
    };
    count += 1;
  }
  output
}

impl<const ORDER: usize> Chain<ORDER>
where
  Token: OrderOf<{ ORDER + 1 }>,
{
>>>>>>> c45e6dc9
  pub fn new() -> Self {
    Self {
      dict: StringInterner::new(),
      nodes: AHashMap::new(),
      edges: Vec::with_capacity(3),
    }
  }

  pub fn with_approximate_dict_size(size: usize) -> Self {
    Self {
      dict: StringInterner::with_capacity(size),
      // words don't pair combinatorially, so we use size * 1.2 as a heuristic (absolutely ungrounded)
      nodes: AHashMap::with_capacity((size as f64 * 1.2) as usize),
      edges: Vec::with_capacity((size as f64 * 1.2) as usize),
    }
  }

  pub fn save<P: AsRef<std::path::Path>>(&self, path: P) -> anyhow::Result<()> {
    let mut file = std::fs::File::create(&path)?;
    let buf = self.save_to_bytes()?;
    file.write_all(&buf)?;
    Ok(())
  }

  pub fn load<P: AsRef<std::path::Path>>(path: P) -> anyhow::Result<Self> {
    let mut file = std::fs::File::open(&path)?;
    let mut buf = Vec::new();
    file.read_to_end(&mut buf)?;
    Self::load_from_bytes(&buf)
  }

  pub fn save_to_bytes(&self) -> std::io::Result<Vec<u8>> {
    let ser = self::ser::ChainSerializer::new(self);
    let mut buf = Vec::with_capacity(ser.capacity_estimate());
    ser.serialize(&mut buf)?;
    Ok(buf)
  }

  pub fn load_from_bytes(bytes: &[u8]) -> anyhow::Result<Self> {
    self::ser::ChainDeserializer::new().deserialize(&mut std::io::Cursor::new(&bytes))
  }

  #[inline]
  fn add_word<S: AsRef<str>>(dict: &mut Dict, word: S) -> WordId {
    dict.get_or_intern(word.as_ref())
  }

  #[inline]
  fn add_node(&mut self, node: [Token; ORDER]) -> EdgeId {
    if let Some(id) = self.nodes.get(&node).copied() {
      return id;
    }

    self.edges.push(EdgeMap {
      sum: 0,
      // NOTE: this is not empirically optimal, but it's a good start
      // Assume a log2(dict size) connections per word
      edges: AHashMap::with_capacity((self.dict.len() as f64).log2() as usize),
    });
    let id = EdgeId(self.edges.len() - 1);
    self.nodes.insert(node, id);
    id
  }

  #[inline]
  fn add_edge(&mut self, edge: EdgeId, token: Token) {
    // SAFETY: edges are issued by the implementation, so they're guaranteed to be in-bounds.
    let map = unsafe { self.edges.get_unchecked_mut(edge.0) };
    map.sum += 1;
    *map.edges.entry(token).or_insert(0) += 1;
  }

  #[inline]
  fn get_edge(&self, edge: EdgeId) -> &EdgeMap {
    // SAFETY: edges are issued by the implementation, so they're guaranteed to be in-bounds.
    unsafe { self.edges.get_unchecked(edge.0) }
  }

  fn choose_next_word(&self, map: &EdgeMap, rng: &mut StdRng) -> Token {
    let cap = rng.gen_range(0..map.sum);
    let mut sum = 0;

    for (key, &value) in map.edges.iter() {
      sum += value;
      if sum > cap {
        return *key;
      }
    }

    unreachable!("The random number generator failed.")
  }

  #[inline]
  pub fn generate(&self) -> String {
    self.generate_with_rng(&mut StdRng::from_entropy())
  }

  #[inline]
  pub fn generate_from_token<S: AsRef<str>>(&self, word: S) -> String {
    self.generate_from_token_with_rng(&mut StdRng::from_entropy(), word)
  }

  pub fn generate_with_rng(&self, rng: &mut StdRng) -> String {
    let output = self.raw_generate(rng);
    self.translate(output)
  }

  pub fn generate_from_token_with_rng<S: AsRef<str>>(&self, rng: &mut StdRng, word: S) -> String {
    let word_id = match self.dict.get(word) {
      Some(word_id) => word_id,
      None => return String::new(),
    };

    let output = self.raw_generate_from_token(rng, word_id);
    self.translate(output)
  }

  fn translate(&self, words: Vec<WordId>) -> String {
    words.into_iter().map(|word| self.dict.resolve(word).unwrap()).join(" ")
  }

  fn raw_generate(&self, rng: &mut StdRng) -> Vec<WordId> {
    let mut output = Vec::new();
    self.traverse_word_graph(rng, &mut output, [Token::None; ORDER]);
    output
  }

  fn raw_generate_from_token(&self, rng: &mut StdRng, word: WordId) -> Vec<WordId> {
    let mut output = vec![word];
    self.traverse_word_graph(rng, &mut output, {
      let mut curs = [Token::None; ORDER];
      curs[ORDER - 1] = Token::Some(word);
      curs
    });
    output
  }

  fn traverse_word_graph(&self, rng: &mut StdRng, output: &mut Vec<WordId>, mut curs: [Token; ORDER]) {
    while let Some(id) = self.nodes.get(&curs).copied() {
      let edge = self.get_edge(id);
      let next = self.choose_next_word(edge, rng);

      // Shift the word sequence to the left and insert the next word.
      for i in 0..ORDER - 1 {
        curs[i] = curs[i + 1];
      }
      curs[ORDER - 1] = next;

      // Append the next word to the output. If we couldn't find a next word, break out of the loop.
      if let Some(next) = next {
        output.push(next);
      } else {
        break;
      }
    }
  }
}

impl<const ORDER: usize> Default for Chain<ORDER>
where
  Token: OrderOf<{ ORDER + 1 }>,
{
  fn default() -> Self {
    Self::new()
  }
}

macro_rules! chain_of_order {
  ($order:tt) => {
    impl Chain<$order> {
      pub fn feed<S: AsRef<str>>(&mut self, tokens: impl IntoIterator<Item = S>) {
        let seq_start = [Token::None; $order];
        let seq_end = Token::None;

        let mut interner = std::mem::replace(&mut self.dict, StringInterner::new());

        let tokens = seq_start
          .iter()
          .copied()
          .chain(tokens.into_iter().map(|t| Some(Self::add_word(&mut interner, t))))
          .chain(std::iter::once(seq_end));

        for ngram in tokens.tuple_windows::<NextOrder<$order>>() {
          let (key, token) = <Token as KeyMaker<NextOrder<$order>>>::make_key(ngram);
          let node_id = self.add_node(key);
          self.add_edge(node_id, token);
        }

        self.dict = interner;
      }

      #[inline]
      pub fn feed_str<S: AsRef<str>>(&mut self, s: S) {
        self.feed(s.as_ref().split(' '))
      }
    }
  };
}

chain_of_order!(1);
chain_of_order!(2);
chain_of_order!(3);

#[cfg(test)]
mod tests {
  use super::*;

  static TEXT: &str = r#"Performance
Rust is blazingly fast and memory-efficient: with no runtime or garbage collector, it can power performance-critical services, run on embedded devices, and easily integrate with other languages.
Reliability
Rust’s rich type system and ownership model guarantee memory-safety and thread-safety — enabling you to eliminate many classes of bugs at compile-time.
Productivity
Rust has great documentation, a friendly compiler with useful error messages, and top-notch tooling — an integrated package manager and build tool, smart multi-editor support with auto-completion and type inspections, an auto-formatter, and more."#;

  macro_rules! train {
    ($order:tt, $text:expr) => {{
      let mut chain = Chain::<$order>::new();
      for line in TEXT.lines() {
        chain.feed_str(line.trim());
      }
      chain
    }};
  }

  #[test]
  fn test_serialization() {
    let chain_1 = train!(1, TEXT);

    let bytes = Chain::save_to_bytes(&chain_1).unwrap();
    assert_eq!(bytes.len(), 2777);

    let loaded_1 = Chain::<1>::load_from_bytes(&bytes).unwrap();
    assert_eq!(
      { (&chain_1.dict).into_iter().map(|(_, w)| w).sorted().collect::<Vec<_>>() },
      {
        (&loaded_1.dict)
          .into_iter()
          .map(|(_, w)| w)
          .sorted()
          .collect::<Vec<_>>()
      },
    );

    assert_eq!(
      chain_1.nodes.keys().sorted().collect::<Vec<_>>(),
      loaded_1.nodes.keys().sorted().collect::<Vec<_>>()
    );

    assert_eq!(chain_1.edges.len(), loaded_1.edges.len());
    assert_eq!(
      chain_1
        .edges
        .iter()
        .map(|edge_map| { (edge_map.sum, edge_map.edges.values().sorted().collect::<Vec<_>>()) })
        .sorted()
        .collect::<Vec<_>>(),
      loaded_1
        .edges
        .iter()
        .map(|edge_map| { (edge_map.sum, edge_map.edges.values().sorted().collect::<Vec<_>>()) })
        .sorted()
        .collect::<Vec<_>>(),
    );
  }
}
<|MERGE_RESOLUTION|>--- conflicted
+++ resolved
@@ -1,435 +1,428 @@
-#![feature(generic_const_exprs)]
-#![allow(incomplete_features)]
-
-use std::io::Read;
-use std::io::Seek;
-use std::io::Write;
-
-use ahash::AHashMap;
-use ahash::RandomState;
-use itertools::Itertools;
-use rand::prelude::StdRng;
-use rand::Rng;
-use rand::SeedableRng;
-use string_interner::{backend::BufferBackend, DefaultSymbol, StringInterner};
-
-pub mod ser;
-
-type WordId = DefaultSymbol;
-pub type Token = Option<WordId>;
-type Dict = StringInterner<BufferBackend<WordId>, RandomState>;
-
-#[derive(Debug, Clone, Copy, PartialEq, Eq, Hash, serde::Serialize, serde::Deserialize)]
-struct EdgeId(usize);
-
-pub trait OrderOf<const ORDER: usize> {
-  type Order;
-}
-
-// impl<const ORDER: usize> OrderOf<ORDER> for Token {}
-impl OrderOf<1> for Token {
-  type Order = (Token,);
-}
-impl OrderOf<2> for Token {
-  type Order = (Token, Token);
-}
-impl OrderOf<3> for Token {
-  type Order = (Token, Token, Token);
-}
-impl OrderOf<4> for Token {
-  type Order = (Token, Token, Token, Token);
-}
-
-trait KeyMaker<T> {
-  type KeyToken;
-  fn make_key(tup: T) -> Self::KeyToken;
-}
-
-impl KeyMaker<(Token, Token)> for Token {
-  type KeyToken = ([Token; 1], Token);
-
-  fn make_key(tup: (Token, Token)) -> Self::KeyToken {
-    let (a, b) = tup;
-    ([a], b)
-  }
-}
-impl KeyMaker<(Token, Token, Token)> for Token {
-  type KeyToken = ([Token; 2], Token);
-
-  fn make_key(tup: (Token, Token, Token)) -> Self::KeyToken {
-    let (a, b, c) = tup;
-    ([a, b], c)
-  }
-}
-impl KeyMaker<(Token, Token, Token, Token)> for Token {
-  type KeyToken = ([Token; 3], Token);
-
-  fn make_key(tup: (Token, Token, Token, Token)) -> Self::KeyToken {
-    let (a, b, c, d) = tup;
-    ([a, b, c], d)
-  }
-}
-
-#[macro_export]
-macro_rules! of_order {
-  ($order:tt) => {
-    $crate::Chain::<$order>::new()
-  };
-}
-
-#[derive(Debug, Clone)]
-pub struct Chain<const ORDER: usize> {
-  dict: Dict,
-  // TODO: arena allocate the hashmaps for extra perf?
-  nodes: AHashMap<[Token; ORDER], EdgeId>,
-  edges: Vec<EdgeMap>,
-}
-
-type NextOrder<const ORDER: usize> = <Token as OrderOf<{ ORDER + 1 }>>::Order;
-
-#[derive(Debug, Clone)]
-struct EdgeMap {
-  sum: u64,
-  edges: AHashMap<Token, u64>,
-}
-
-pub trait TextGenerator {
-  fn generate_text(&self) -> String;
-  fn generate_text_from_token(&self, word: &str) -> String;
-}
-
-impl TextGenerator for Box<dyn TextGenerator> {
-  fn generate_text(&self) -> String {
-    (**self).generate_text()
-  }
-  fn generate_text_from_token(&self, word: &str) -> String {
-    (**self).generate_text_from_token(word)
-  }
-}
-
-impl<const ORDER: usize> TextGenerator for Chain<ORDER>
-where
-  Token: OrderOf<{ ORDER + 1 }>,
-{
-  fn generate_text(&self) -> String {
-    self.generate()
-  }
-
-  fn generate_text_from_token(&self, word: &str) -> String {
-    self.generate_from_token(word)
-  }
-}
-
-pub fn load_chain_of_any_supported_order<P: AsRef<std::path::Path>>(path: P) -> anyhow::Result<Box<dyn TextGenerator>> {
-  let mut file = std::fs::File::open(path)?;
-  let mut buf = Vec::new();
-  file.read_to_end(&mut buf)?;
-  load_chain_of_any_supported_order_with_reader(&mut std::io::Cursor::new(&buf))
-}
-
-pub fn load_chain_of_any_supported_order_with_reader<R: Read + Seek>(
-  reader: &mut R,
-) -> anyhow::Result<Box<dyn TextGenerator>> {
-  let order = ser::read_header(reader)?;
-  reader.rewind()?;
-
-  match order {
-    1 => Ok(Box::new(self::ser::ChainDeserializer::<1>::new().deserialize(reader)?)),
-    2 => Ok(Box::new(self::ser::ChainDeserializer::<2>::new().deserialize(reader)?)),
-    3 => Ok(Box::new(self::ser::ChainDeserializer::<3>::new().deserialize(reader)?)),
-    _ => anyhow::bail!(format!("Unsupported chain order: {}", order)),
-  }
-}
-
-<<<<<<< HEAD
-impl<const ORDER: usize> Chain<ORDER> {
-=======
-pub fn sample(generator: &dyn TextGenerator, token: impl AsRef<str>, max_samples: usize) -> String {
-  let mut count = 0;
-  let token = token.as_ref().trim();
-  let mut output = if token.is_empty() {
-    generator.generate_text()
-  } else {
-    generator.generate_text_from_token(token)
-  };
-  while output.trim() == token && count < max_samples {
-    output = if token.is_empty() {
-      generator.generate_text()
-    } else {
-      generator.generate_text_from_token(token)
-    };
-    count += 1;
-  }
-  output
-}
-
-impl<const ORDER: usize> Chain<ORDER>
-where
-  Token: OrderOf<{ ORDER + 1 }>,
-{
->>>>>>> c45e6dc9
-  pub fn new() -> Self {
-    Self {
-      dict: StringInterner::new(),
-      nodes: AHashMap::new(),
-      edges: Vec::with_capacity(3),
-    }
-  }
-
-  pub fn with_approximate_dict_size(size: usize) -> Self {
-    Self {
-      dict: StringInterner::with_capacity(size),
-      // words don't pair combinatorially, so we use size * 1.2 as a heuristic (absolutely ungrounded)
-      nodes: AHashMap::with_capacity((size as f64 * 1.2) as usize),
-      edges: Vec::with_capacity((size as f64 * 1.2) as usize),
-    }
-  }
-
-  pub fn save<P: AsRef<std::path::Path>>(&self, path: P) -> anyhow::Result<()> {
-    let mut file = std::fs::File::create(&path)?;
-    let buf = self.save_to_bytes()?;
-    file.write_all(&buf)?;
-    Ok(())
-  }
-
-  pub fn load<P: AsRef<std::path::Path>>(path: P) -> anyhow::Result<Self> {
-    let mut file = std::fs::File::open(&path)?;
-    let mut buf = Vec::new();
-    file.read_to_end(&mut buf)?;
-    Self::load_from_bytes(&buf)
-  }
-
-  pub fn save_to_bytes(&self) -> std::io::Result<Vec<u8>> {
-    let ser = self::ser::ChainSerializer::new(self);
-    let mut buf = Vec::with_capacity(ser.capacity_estimate());
-    ser.serialize(&mut buf)?;
-    Ok(buf)
-  }
-
-  pub fn load_from_bytes(bytes: &[u8]) -> anyhow::Result<Self> {
-    self::ser::ChainDeserializer::new().deserialize(&mut std::io::Cursor::new(&bytes))
-  }
-
-  #[inline]
-  fn add_word<S: AsRef<str>>(dict: &mut Dict, word: S) -> WordId {
-    dict.get_or_intern(word.as_ref())
-  }
-
-  #[inline]
-  fn add_node(&mut self, node: [Token; ORDER]) -> EdgeId {
-    if let Some(id) = self.nodes.get(&node).copied() {
-      return id;
-    }
-
-    self.edges.push(EdgeMap {
-      sum: 0,
-      // NOTE: this is not empirically optimal, but it's a good start
-      // Assume a log2(dict size) connections per word
-      edges: AHashMap::with_capacity((self.dict.len() as f64).log2() as usize),
-    });
-    let id = EdgeId(self.edges.len() - 1);
-    self.nodes.insert(node, id);
-    id
-  }
-
-  #[inline]
-  fn add_edge(&mut self, edge: EdgeId, token: Token) {
-    // SAFETY: edges are issued by the implementation, so they're guaranteed to be in-bounds.
-    let map = unsafe { self.edges.get_unchecked_mut(edge.0) };
-    map.sum += 1;
-    *map.edges.entry(token).or_insert(0) += 1;
-  }
-
-  #[inline]
-  fn get_edge(&self, edge: EdgeId) -> &EdgeMap {
-    // SAFETY: edges are issued by the implementation, so they're guaranteed to be in-bounds.
-    unsafe { self.edges.get_unchecked(edge.0) }
-  }
-
-  fn choose_next_word(&self, map: &EdgeMap, rng: &mut StdRng) -> Token {
-    let cap = rng.gen_range(0..map.sum);
-    let mut sum = 0;
-
-    for (key, &value) in map.edges.iter() {
-      sum += value;
-      if sum > cap {
-        return *key;
-      }
-    }
-
-    unreachable!("The random number generator failed.")
-  }
-
-  #[inline]
-  pub fn generate(&self) -> String {
-    self.generate_with_rng(&mut StdRng::from_entropy())
-  }
-
-  #[inline]
-  pub fn generate_from_token<S: AsRef<str>>(&self, word: S) -> String {
-    self.generate_from_token_with_rng(&mut StdRng::from_entropy(), word)
-  }
-
-  pub fn generate_with_rng(&self, rng: &mut StdRng) -> String {
-    let output = self.raw_generate(rng);
-    self.translate(output)
-  }
-
-  pub fn generate_from_token_with_rng<S: AsRef<str>>(&self, rng: &mut StdRng, word: S) -> String {
-    let word_id = match self.dict.get(word) {
-      Some(word_id) => word_id,
-      None => return String::new(),
-    };
-
-    let output = self.raw_generate_from_token(rng, word_id);
-    self.translate(output)
-  }
-
-  fn translate(&self, words: Vec<WordId>) -> String {
-    words.into_iter().map(|word| self.dict.resolve(word).unwrap()).join(" ")
-  }
-
-  fn raw_generate(&self, rng: &mut StdRng) -> Vec<WordId> {
-    let mut output = Vec::new();
-    self.traverse_word_graph(rng, &mut output, [Token::None; ORDER]);
-    output
-  }
-
-  fn raw_generate_from_token(&self, rng: &mut StdRng, word: WordId) -> Vec<WordId> {
-    let mut output = vec![word];
-    self.traverse_word_graph(rng, &mut output, {
-      let mut curs = [Token::None; ORDER];
-      curs[ORDER - 1] = Token::Some(word);
-      curs
-    });
-    output
-  }
-
-  fn traverse_word_graph(&self, rng: &mut StdRng, output: &mut Vec<WordId>, mut curs: [Token; ORDER]) {
-    while let Some(id) = self.nodes.get(&curs).copied() {
-      let edge = self.get_edge(id);
-      let next = self.choose_next_word(edge, rng);
-
-      // Shift the word sequence to the left and insert the next word.
-      for i in 0..ORDER - 1 {
-        curs[i] = curs[i + 1];
-      }
-      curs[ORDER - 1] = next;
-
-      // Append the next word to the output. If we couldn't find a next word, break out of the loop.
-      if let Some(next) = next {
-        output.push(next);
-      } else {
-        break;
-      }
-    }
-  }
-}
-
-impl<const ORDER: usize> Default for Chain<ORDER>
-where
-  Token: OrderOf<{ ORDER + 1 }>,
-{
-  fn default() -> Self {
-    Self::new()
-  }
-}
-
-macro_rules! chain_of_order {
-  ($order:tt) => {
-    impl Chain<$order> {
-      pub fn feed<S: AsRef<str>>(&mut self, tokens: impl IntoIterator<Item = S>) {
-        let seq_start = [Token::None; $order];
-        let seq_end = Token::None;
-
-        let mut interner = std::mem::replace(&mut self.dict, StringInterner::new());
-
-        let tokens = seq_start
-          .iter()
-          .copied()
-          .chain(tokens.into_iter().map(|t| Some(Self::add_word(&mut interner, t))))
-          .chain(std::iter::once(seq_end));
-
-        for ngram in tokens.tuple_windows::<NextOrder<$order>>() {
-          let (key, token) = <Token as KeyMaker<NextOrder<$order>>>::make_key(ngram);
-          let node_id = self.add_node(key);
-          self.add_edge(node_id, token);
-        }
-
-        self.dict = interner;
-      }
-
-      #[inline]
-      pub fn feed_str<S: AsRef<str>>(&mut self, s: S) {
-        self.feed(s.as_ref().split(' '))
-      }
-    }
-  };
-}
-
-chain_of_order!(1);
-chain_of_order!(2);
-chain_of_order!(3);
-
-#[cfg(test)]
-mod tests {
-  use super::*;
-
-  static TEXT: &str = r#"Performance
-Rust is blazingly fast and memory-efficient: with no runtime or garbage collector, it can power performance-critical services, run on embedded devices, and easily integrate with other languages.
-Reliability
-Rust’s rich type system and ownership model guarantee memory-safety and thread-safety — enabling you to eliminate many classes of bugs at compile-time.
-Productivity
-Rust has great documentation, a friendly compiler with useful error messages, and top-notch tooling — an integrated package manager and build tool, smart multi-editor support with auto-completion and type inspections, an auto-formatter, and more."#;
-
-  macro_rules! train {
-    ($order:tt, $text:expr) => {{
-      let mut chain = Chain::<$order>::new();
-      for line in TEXT.lines() {
-        chain.feed_str(line.trim());
-      }
-      chain
-    }};
-  }
-
-  #[test]
-  fn test_serialization() {
-    let chain_1 = train!(1, TEXT);
-
-    let bytes = Chain::save_to_bytes(&chain_1).unwrap();
-    assert_eq!(bytes.len(), 2777);
-
-    let loaded_1 = Chain::<1>::load_from_bytes(&bytes).unwrap();
-    assert_eq!(
-      { (&chain_1.dict).into_iter().map(|(_, w)| w).sorted().collect::<Vec<_>>() },
-      {
-        (&loaded_1.dict)
-          .into_iter()
-          .map(|(_, w)| w)
-          .sorted()
-          .collect::<Vec<_>>()
-      },
-    );
-
-    assert_eq!(
-      chain_1.nodes.keys().sorted().collect::<Vec<_>>(),
-      loaded_1.nodes.keys().sorted().collect::<Vec<_>>()
-    );
-
-    assert_eq!(chain_1.edges.len(), loaded_1.edges.len());
-    assert_eq!(
-      chain_1
-        .edges
-        .iter()
-        .map(|edge_map| { (edge_map.sum, edge_map.edges.values().sorted().collect::<Vec<_>>()) })
-        .sorted()
-        .collect::<Vec<_>>(),
-      loaded_1
-        .edges
-        .iter()
-        .map(|edge_map| { (edge_map.sum, edge_map.edges.values().sorted().collect::<Vec<_>>()) })
-        .sorted()
-        .collect::<Vec<_>>(),
-    );
-  }
-}
+#![feature(generic_const_exprs)]
+#![allow(incomplete_features)]
+
+use std::io::Read;
+use std::io::Seek;
+use std::io::Write;
+
+use ahash::AHashMap;
+use ahash::RandomState;
+use itertools::Itertools;
+use rand::prelude::StdRng;
+use rand::Rng;
+use rand::SeedableRng;
+use string_interner::{backend::BufferBackend, DefaultSymbol, StringInterner};
+
+pub mod ser;
+
+type WordId = DefaultSymbol;
+pub type Token = Option<WordId>;
+type Dict = StringInterner<BufferBackend<WordId>, RandomState>;
+
+#[derive(Debug, Clone, Copy, PartialEq, Eq, Hash, serde::Serialize, serde::Deserialize)]
+struct EdgeId(usize);
+
+pub trait OrderOf<const ORDER: usize> {
+  type Order;
+}
+
+// impl<const ORDER: usize> OrderOf<ORDER> for Token {}
+impl OrderOf<1> for Token {
+  type Order = (Token,);
+}
+impl OrderOf<2> for Token {
+  type Order = (Token, Token);
+}
+impl OrderOf<3> for Token {
+  type Order = (Token, Token, Token);
+}
+impl OrderOf<4> for Token {
+  type Order = (Token, Token, Token, Token);
+}
+
+trait KeyMaker<T> {
+  type KeyToken;
+  fn make_key(tup: T) -> Self::KeyToken;
+}
+
+impl KeyMaker<(Token, Token)> for Token {
+  type KeyToken = ([Token; 1], Token);
+
+  fn make_key(tup: (Token, Token)) -> Self::KeyToken {
+    let (a, b) = tup;
+    ([a], b)
+  }
+}
+impl KeyMaker<(Token, Token, Token)> for Token {
+  type KeyToken = ([Token; 2], Token);
+
+  fn make_key(tup: (Token, Token, Token)) -> Self::KeyToken {
+    let (a, b, c) = tup;
+    ([a, b], c)
+  }
+}
+impl KeyMaker<(Token, Token, Token, Token)> for Token {
+  type KeyToken = ([Token; 3], Token);
+
+  fn make_key(tup: (Token, Token, Token, Token)) -> Self::KeyToken {
+    let (a, b, c, d) = tup;
+    ([a, b, c], d)
+  }
+}
+
+#[macro_export]
+macro_rules! of_order {
+  ($order:tt) => {
+    $crate::Chain::<$order>::new()
+  };
+}
+
+#[derive(Debug, Clone)]
+pub struct Chain<const ORDER: usize> {
+  dict: Dict,
+  // TODO: arena allocate the hashmaps for extra perf?
+  nodes: AHashMap<[Token; ORDER], EdgeId>,
+  edges: Vec<EdgeMap>,
+}
+
+type NextOrder<const ORDER: usize> = <Token as OrderOf<{ ORDER + 1 }>>::Order;
+
+#[derive(Debug, Clone)]
+struct EdgeMap {
+  sum: u64,
+  edges: AHashMap<Token, u64>,
+}
+
+pub trait TextGenerator {
+  fn generate_text(&self) -> String;
+  fn generate_text_from_token(&self, word: &str) -> String;
+}
+
+impl TextGenerator for Box<dyn TextGenerator> {
+  fn generate_text(&self) -> String {
+    (**self).generate_text()
+  }
+  fn generate_text_from_token(&self, word: &str) -> String {
+    (**self).generate_text_from_token(word)
+  }
+}
+
+impl<const ORDER: usize> TextGenerator for Chain<ORDER>
+where
+  Token: OrderOf<{ ORDER + 1 }>,
+{
+  fn generate_text(&self) -> String {
+    self.generate()
+  }
+
+  fn generate_text_from_token(&self, word: &str) -> String {
+    self.generate_from_token(word)
+  }
+}
+
+pub fn load_chain_of_any_supported_order<P: AsRef<std::path::Path>>(path: P) -> anyhow::Result<Box<dyn TextGenerator>> {
+  let mut file = std::fs::File::open(path)?;
+  let mut buf = Vec::new();
+  file.read_to_end(&mut buf)?;
+  load_chain_of_any_supported_order_with_reader(&mut std::io::Cursor::new(&buf))
+}
+
+pub fn load_chain_of_any_supported_order_with_reader<R: Read + Seek>(
+  reader: &mut R,
+) -> anyhow::Result<Box<dyn TextGenerator>> {
+  let order = ser::read_header(reader)?;
+  reader.rewind()?;
+
+  match order {
+    1 => Ok(Box::new(self::ser::ChainDeserializer::<1>::new().deserialize(reader)?)),
+    2 => Ok(Box::new(self::ser::ChainDeserializer::<2>::new().deserialize(reader)?)),
+    3 => Ok(Box::new(self::ser::ChainDeserializer::<3>::new().deserialize(reader)?)),
+    _ => anyhow::bail!(format!("Unsupported chain order: {}", order)),
+  }
+}
+
+pub fn sample(generator: &dyn TextGenerator, token: impl AsRef<str>, max_samples: usize) -> String {
+  let mut count = 0;
+  let token = token.as_ref().trim();
+  let mut output = if token.is_empty() {
+    generator.generate_text()
+  } else {
+    generator.generate_text_from_token(token)
+  };
+  while output.trim() == token && count < max_samples {
+    output = if token.is_empty() {
+      generator.generate_text()
+    } else {
+      generator.generate_text_from_token(token)
+    };
+    count += 1;
+  }
+  output
+}
+
+impl<const ORDER: usize> Chain<ORDER> {
+  pub fn new() -> Self {
+    Self {
+      dict: StringInterner::new(),
+      nodes: AHashMap::new(),
+      edges: Vec::with_capacity(3),
+    }
+  }
+
+  pub fn with_approximate_dict_size(size: usize) -> Self {
+    Self {
+      dict: StringInterner::with_capacity(size),
+      // words don't pair combinatorially, so we use size * 1.2 as a heuristic (absolutely ungrounded)
+      nodes: AHashMap::with_capacity((size as f64 * 1.2) as usize),
+      edges: Vec::with_capacity((size as f64 * 1.2) as usize),
+    }
+  }
+
+  pub fn save<P: AsRef<std::path::Path>>(&self, path: P) -> anyhow::Result<()> {
+    let mut file = std::fs::File::create(&path)?;
+    let buf = self.save_to_bytes()?;
+    file.write_all(&buf)?;
+    Ok(())
+  }
+
+  pub fn load<P: AsRef<std::path::Path>>(path: P) -> anyhow::Result<Self> {
+    let mut file = std::fs::File::open(&path)?;
+    let mut buf = Vec::new();
+    file.read_to_end(&mut buf)?;
+    Self::load_from_bytes(&buf)
+  }
+
+  pub fn save_to_bytes(&self) -> std::io::Result<Vec<u8>> {
+    let ser = self::ser::ChainSerializer::new(self);
+    let mut buf = Vec::with_capacity(ser.capacity_estimate());
+    ser.serialize(&mut buf)?;
+    Ok(buf)
+  }
+
+  pub fn load_from_bytes(bytes: &[u8]) -> anyhow::Result<Self> {
+    self::ser::ChainDeserializer::new().deserialize(&mut std::io::Cursor::new(&bytes))
+  }
+
+  #[inline]
+  fn add_word<S: AsRef<str>>(dict: &mut Dict, word: S) -> WordId {
+    dict.get_or_intern(word.as_ref())
+  }
+
+  #[inline]
+  fn add_node(&mut self, node: [Token; ORDER]) -> EdgeId {
+    if let Some(id) = self.nodes.get(&node).copied() {
+      return id;
+    }
+
+    self.edges.push(EdgeMap {
+      sum: 0,
+      // NOTE: this is not empirically optimal, but it's a good start
+      // Assume a log2(dict size) connections per word
+      edges: AHashMap::with_capacity((self.dict.len() as f64).log2() as usize),
+    });
+    let id = EdgeId(self.edges.len() - 1);
+    self.nodes.insert(node, id);
+    id
+  }
+
+  #[inline]
+  fn add_edge(&mut self, edge: EdgeId, token: Token) {
+    // SAFETY: edges are issued by the implementation, so they're guaranteed to be in-bounds.
+    let map = unsafe { self.edges.get_unchecked_mut(edge.0) };
+    map.sum += 1;
+    *map.edges.entry(token).or_insert(0) += 1;
+  }
+
+  #[inline]
+  fn get_edge(&self, edge: EdgeId) -> &EdgeMap {
+    // SAFETY: edges are issued by the implementation, so they're guaranteed to be in-bounds.
+    unsafe { self.edges.get_unchecked(edge.0) }
+  }
+
+  fn choose_next_word(&self, map: &EdgeMap, rng: &mut StdRng) -> Token {
+    let cap = rng.gen_range(0..map.sum);
+    let mut sum = 0;
+
+    for (key, &value) in map.edges.iter() {
+      sum += value;
+      if sum > cap {
+        return *key;
+      }
+    }
+
+    unreachable!("The random number generator failed.")
+  }
+
+  #[inline]
+  pub fn generate(&self) -> String {
+    self.generate_with_rng(&mut StdRng::from_entropy())
+  }
+
+  #[inline]
+  pub fn generate_from_token<S: AsRef<str>>(&self, word: S) -> String {
+    self.generate_from_token_with_rng(&mut StdRng::from_entropy(), word)
+  }
+
+  pub fn generate_with_rng(&self, rng: &mut StdRng) -> String {
+    let output = self.raw_generate(rng);
+    self.translate(output)
+  }
+
+  pub fn generate_from_token_with_rng<S: AsRef<str>>(&self, rng: &mut StdRng, word: S) -> String {
+    let word_id = match self.dict.get(word) {
+      Some(word_id) => word_id,
+      None => return String::new(),
+    };
+
+    let output = self.raw_generate_from_token(rng, word_id);
+    self.translate(output)
+  }
+
+  fn translate(&self, words: Vec<WordId>) -> String {
+    words.into_iter().map(|word| self.dict.resolve(word).unwrap()).join(" ")
+  }
+
+  fn raw_generate(&self, rng: &mut StdRng) -> Vec<WordId> {
+    let mut output = Vec::new();
+    self.traverse_word_graph(rng, &mut output, [Token::None; ORDER]);
+    output
+  }
+
+  fn raw_generate_from_token(&self, rng: &mut StdRng, word: WordId) -> Vec<WordId> {
+    let mut output = vec![word];
+    self.traverse_word_graph(rng, &mut output, {
+      let mut curs = [Token::None; ORDER];
+      curs[ORDER - 1] = Token::Some(word);
+      curs
+    });
+    output
+  }
+
+  fn traverse_word_graph(&self, rng: &mut StdRng, output: &mut Vec<WordId>, mut curs: [Token; ORDER]) {
+    while let Some(id) = self.nodes.get(&curs).copied() {
+      let edge = self.get_edge(id);
+      let next = self.choose_next_word(edge, rng);
+
+      // Shift the word sequence to the left and insert the next word.
+      for i in 0..ORDER - 1 {
+        curs[i] = curs[i + 1];
+      }
+      curs[ORDER - 1] = next;
+
+      // Append the next word to the output. If we couldn't find a next word, break out of the loop.
+      if let Some(next) = next {
+        output.push(next);
+      } else {
+        break;
+      }
+    }
+  }
+}
+
+impl<const ORDER: usize> Default for Chain<ORDER>
+where
+  Token: OrderOf<{ ORDER + 1 }>,
+{
+  fn default() -> Self {
+    Self::new()
+  }
+}
+
+macro_rules! chain_of_order {
+  ($order:tt) => {
+    impl Chain<$order> {
+      pub fn feed<S: AsRef<str>>(&mut self, tokens: impl IntoIterator<Item = S>) {
+        let seq_start = [Token::None; $order];
+        let seq_end = Token::None;
+
+        let mut interner = std::mem::replace(&mut self.dict, StringInterner::new());
+
+        let tokens = seq_start
+          .iter()
+          .copied()
+          .chain(tokens.into_iter().map(|t| Some(Self::add_word(&mut interner, t))))
+          .chain(std::iter::once(seq_end));
+
+        for ngram in tokens.tuple_windows::<NextOrder<$order>>() {
+          let (key, token) = <Token as KeyMaker<NextOrder<$order>>>::make_key(ngram);
+          let node_id = self.add_node(key);
+          self.add_edge(node_id, token);
+        }
+
+        self.dict = interner;
+      }
+
+      #[inline]
+      pub fn feed_str<S: AsRef<str>>(&mut self, s: S) {
+        self.feed(s.as_ref().split(' '))
+      }
+    }
+  };
+}
+
+chain_of_order!(1);
+chain_of_order!(2);
+chain_of_order!(3);
+
+#[cfg(test)]
+mod tests {
+  use super::*;
+
+  static TEXT: &str = r#"Performance
+Rust is blazingly fast and memory-efficient: with no runtime or garbage collector, it can power performance-critical services, run on embedded devices, and easily integrate with other languages.
+Reliability
+Rust’s rich type system and ownership model guarantee memory-safety and thread-safety — enabling you to eliminate many classes of bugs at compile-time.
+Productivity
+Rust has great documentation, a friendly compiler with useful error messages, and top-notch tooling — an integrated package manager and build tool, smart multi-editor support with auto-completion and type inspections, an auto-formatter, and more."#;
+
+  macro_rules! train {
+    ($order:tt, $text:expr) => {{
+      let mut chain = Chain::<$order>::new();
+      for line in TEXT.lines() {
+        chain.feed_str(line.trim());
+      }
+      chain
+    }};
+  }
+
+  #[test]
+  fn test_serialization() {
+    let chain_1 = train!(1, TEXT);
+
+    let bytes = Chain::save_to_bytes(&chain_1).unwrap();
+    assert_eq!(bytes.len(), 2777);
+
+    let loaded_1 = Chain::<1>::load_from_bytes(&bytes).unwrap();
+    assert_eq!(
+      { (&chain_1.dict).into_iter().map(|(_, w)| w).sorted().collect::<Vec<_>>() },
+      {
+        (&loaded_1.dict)
+          .into_iter()
+          .map(|(_, w)| w)
+          .sorted()
+          .collect::<Vec<_>>()
+      },
+    );
+
+    assert_eq!(
+      chain_1.nodes.keys().sorted().collect::<Vec<_>>(),
+      loaded_1.nodes.keys().sorted().collect::<Vec<_>>()
+    );
+
+    assert_eq!(chain_1.edges.len(), loaded_1.edges.len());
+    assert_eq!(
+      chain_1
+        .edges
+        .iter()
+        .map(|edge_map| { (edge_map.sum, edge_map.edges.values().sorted().collect::<Vec<_>>()) })
+        .sorted()
+        .collect::<Vec<_>>(),
+      loaded_1
+        .edges
+        .iter()
+        .map(|edge_map| { (edge_map.sum, edge_map.edges.values().sorted().collect::<Vec<_>>()) })
+        .sorted()
+        .collect::<Vec<_>>(),
+    );
+  }
+}